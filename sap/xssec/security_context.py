# pylint: disable=too-many-public-methods
""" Security Context class """
from os import environ
import json
from datetime import datetime
import logging
import requests
import deprecation
import urllib3

from sap.xssec import constants
from sap.xssec.jwt_validation_facade import JwtValidationFacade, DecodeError
<<<<<<< HEAD
from sap.xssec.key_cache import KeyCache, GRANTTYPE_JWT_BEARER
=======
from sap.xssec.jwt_audience_validator import JwtAudienceValidator
from sap.xssec.key_cache import KeyCache
>>>>>>> b84f58d2


def _check_if_valid(item, name):
    if item is None:
        raise ValueError('"{0}" should not be None'.format(name))
    if isinstance(item, str) and len(item) < 1:
        raise ValueError('"{0}" should not be an empty string'.format(name))


def _check_config(config):
    _check_if_valid(config, 'config')
    for prop in ['clientid', 'clientsecret', 'url']:
        item = None
        if prop in config:
            item = config[prop]
        _check_if_valid(item, 'config.{0}'.format(prop))


class SecurityContext(object):
    """ SecurityContext class """

    verificationKeyCache = KeyCache()

    def __init__(self, token, config):
        _check_if_valid(token, 'token')
        self._token = token
        _check_config(config)
        self._config = config
        self._jwt_validator = JwtValidationFacade()
        self._logger = logging.getLogger(__name__)
        self._properties = {}
        self._init_properties()

    def _init_properties(self):
        self._init_xsappname()
        self._set_properties_defaults()
        self._set_token_properties()
        self._offline_validation()
        self._audience_validation()

    def _init_xsappname(self):
        if 'xsappname' not in self._config:
            if 'XSAPPNAME' not in environ:
                raise ValueError('Invalid config: Missing xsappname.'
                                 ' The application name needs to be defined in xs-security.json.')
            else:
                self._logger.warning('XSAPPNAME defined in manifest.yml (legacy).'
                                     ' You should switch to defining xsappname'
                                     ' in xs-security.json.')
                self._properties['xsappname'] = environ['XSAPPNAME']
        else:
            self._properties['xsappname'] = self._config['xsappname']
            if 'XSAPPNAME' in environ:
                if self._config['xsappname'] == environ['XSAPPNAME']:
                    self._logger.warning('The application name is defined both in the manifest.yml'
                                         ' (legacy) as well as in xs-security.json.'
                                         ' Remove it in manifest.yml.')
                else:
                    raise ValueError('Invalid config: Ambiguous xsappname.'
                                     ' The application name is defined with different values in'
                                     ' the manifest.yml (legacy) as well as in xs-security.json.'
                                     ' Remove it in manifest.yml.')

    def _validate_jku(self):
        # configured uaa domain must be part of jku in order to trust jku
        uaa_domain = self._config['uaadomain']

        if not uaa_domain:
            raise RuntimeError("Service is not properly configured in 'VCAP_SERVICES'")

        jku_url = urllib3.util.parse_url(self._properties['jku'])
        if not jku_url.hostname.endswith(uaa_domain):
            self._logger.error("Error: Do not trust jku '{}' because it does not match uaa domain".format(self._properties['jku']))
            raise RuntimeError("JKU of token is not trusted")

    def _set_token_properties(self):

        def set_property(json_key):
            prop = decoded.get(json_key, None)
            self._properties[json_key] = prop

        try:
            decoded = self._jwt_validator.get_unverified_header(self._token)
        except DecodeError:
            raise ValueError("Failed to decode provided token")

        set_property("jku")
        set_property("kid")

    def _set_properties_defaults(self):
        self._properties['is_foreign_mode'] = False
        self._properties['user_info'] = {
            'logon_name': None,
            'given_name': None,
            'family_name': None,
            'email': None
        }
        self._properties['scopes'] = []
        self._properties['saml_token'] = None
        self._properties['subdomain'] = None
        self._properties['clientid'] = None
        self._properties['zone_id'] = None
        self._properties['subaccount_id'] = None
        self._properties['user_attributes'] = {}
        self._properties['additional_auth_attributes'] = {}
        self._properties['service_instance_id'] = None
        self._properties['grant_type'] = None
        self._properties['origin'] = None
        self._properties['expiration_date'] = None
        self._properties['jku'] = None
        self._properties['kid'] = None
        self._properties['uaadomain'] = None
        # Audience Property added
        self._properties['aud'] = None


    def _get_jwt_payload(self, verification_key):
        self._logger.debug('SSO library path: %s, CCL library path: %s',
                           environ.get('SSOEXT_LIB'), environ.get('SSF_LIB'))

        result_code = self._jwt_validator.loadPEM(
            verification_key)
        if result_code != 0:
            raise RuntimeError(
                'Invalid verification key, result code {0}'.format(result_code))

        self._jwt_validator.checkToken(self._token)
        error_description = self._jwt_validator.getErrorDescription()
        if error_description != '':
            raise RuntimeError(
                'Error in offline validation of access token: {0}, result code {1}'.format(
                    error_description, self._jwt_validator.getErrorRC()))

        jwt_payload = self._jwt_validator.getJWPayload()
        for id_type in ['cid', 'zid']:
            if not id_type in jwt_payload:
                raise RuntimeError(
                    '{0} not contained in access token.'.format(id_type))

        return jwt_payload

    def _set_foreign_mode(self, jwt_payload):
        is_application_plan = '!t' in jwt_payload['cid']
        clientids_match = jwt_payload['cid'] == self._config['clientid']
        zones_match = jwt_payload['zid'] == self._config.get(
            'identityzoneid') or jwt_payload['zid'] == self._config.get('identityzone')

        if clientids_match and (zones_match or is_application_plan):
            self._properties['is_foreign_mode'] = False
            if not is_application_plan:
                self._logger.debug('Client Id and Identity Zone of the access token match'
                                   'with the current application\'s Client Id and Zone.')
            else:
                self._logger.debug('Client Id of the access token (XSUAA application plan)'
                                   ' matches with the current application\'s Client Id.')
        elif self._config.get('trustedclientidsuffix') and jwt_payload['cid'].endswith(self._config['trustedclientidsuffix']):
            self._logger.debug('Token of UAA service plan "broker" received.')
            self._logger.debug(
                'Client Id "%s" of the access token allows consumption by'
                ' the Client Id "%s" of the current application',
                jwt_payload['cid'], self._config['clientid'])
            self._properties['is_foreign_mode'] = False
        elif 'SAP_JWT_TRUST_ACL' in environ:
            self._logger.debug(
                'Client Id "%s" and/or Identity Zone "%s" of the access'
                ' token does not match with the Client Id "%s" and Identity'
                ' Zone "%s" of the current application. Validating token against'
                ' JWT trust ACL (SAP_JWT_TRUST_ACL).', jwt_payload['cid'],
                jwt_payload['zid'], self._config['clientid'],
                self._config.get('identityzoneid') or self._config.get('identityzone'))

            acl_trust = json.loads(environ['SAP_JWT_TRUST_ACL'])
            for acl_entry in acl_trust:
                clientid_match = acl_entry['clientid'] in [
                    '*', jwt_payload['cid']]
                zoneid_match = acl_entry['identityzone'] in [
                    '*', jwt_payload['zid']]
                if clientid_match and zoneid_match:
                    self._properties['is_foreign_mode'] = True
                    self._logger.debug('Foreign token received, but matching entry'
                                       ' in JWT trust ACL (SAP_JWT_TRUST_ACL) found.')
                    break
            if not self._properties['is_foreign_mode']:
                raise RuntimeError(
                    'No match found in JWT trust ACL (SAP_JWT_TRUST_ACL) {0}'.format(
                        acl_trust))
        else:
            raise RuntimeError(
                'Missmatch of client id and/or identityzone id.'
                ' No JWT trust ACL (SAP_JWT_TRUST_ACL) specified in environment.'
                ' Client id of the access token: "{0}",'
                ' identity zone of the access token: "{1}",'
                ' OAuth client id: "{2}",'
                ' application identity zone: "{3}".'.format(
                    jwt_payload['cid'],
                    jwt_payload['zid'],
                    self._config['clientid'],
                    self._config.get('identityzoneid') or self._config.get('identityzone')))

    def _set_grant_type(self, jwt_payload):
        self._properties['grant_type'] = jwt_payload.get('grant_type')
        self._logger.debug(
            'Application received a token of grant type "%s".',
            self.get_grant_type())

    def _set_origin(self, jwt_payload):
        self._properties['origin'] = jwt_payload.get('origin')
        self._logger.debug(
            'Application received a token with user origin "%s".',
            self.get_origin())

    def _set_jwt_expiration(self, jwt_payload):
        jwt_expiration = jwt_payload.get('exp')
        self._logger.debug(
            'Application received a token with exp: %s', jwt_expiration)
        if jwt_expiration:
            self._properties['expiration_date'] = datetime.utcfromtimestamp(
                jwt_expiration)

    def _set_audience(self, jwt_payload):
        self._properties['aud'] = jwt_payload.get('aud') or []
        self._logger.debug(
            'Application received a token with  "%s".',
            self.get_audience())


    def _set_user_info(self, jwt_payload):
        if self.get_grant_type() == constants.GRANTTYPE_CLIENTCREDENTIAL:
            return
        user_info = self._properties['user_info']
        user_info['logon_name'] = jwt_payload.get('user_name')
        if 'ext_attr' in jwt_payload and 'given_name' in jwt_payload['ext_attr']:
            user_info['given_name'] = jwt_payload['ext_attr']['given_name']
        else:
            user_info['given_name'] = jwt_payload.get('given_name')

        if 'ext_attr' in jwt_payload and 'family_name' in jwt_payload['ext_attr']:
            user_info['family_name'] = jwt_payload['ext_attr']['family_name']
        else:
            user_info['family_name'] = jwt_payload.get('family_name')
        user_info['email'] = jwt_payload.get('email')
        self._logger.debug('User info: %s', user_info)

        ext_cxt_container = jwt_payload # old jwt structure
        if 'ext_cxt' in jwt_payload:
            ext_cxt_container = jwt_payload['ext_cxt'] # new jwt structure

        self._properties['saml_token'] = ext_cxt_container.get(
            'hdb.nameduser.saml')
        user_attributes = ext_cxt_container.get('xs.user.attributes') or {}
        self._properties['user_attributes'] = user_attributes
        self._logger.debug('Obtained attributes: %s.', user_attributes)

    def _set_additional_auth_attr(self, jwt_payload):
        additional_auth_attributes = jwt_payload.get('az_attr') or {}
        self._properties['additional_auth_attributes'] = additional_auth_attributes
        self._logger.debug('Obtained additional authentication attributes: %s.',
                           additional_auth_attributes)

    def _set_ext_attr(self, jwt_payload):
        ext_attr = jwt_payload.get('ext_attr')
        if ext_attr:
            self._properties['service_instance_id'] = ext_attr.get('serviceinstanceid')
            self._logger.debug('Obtained serviceinstanceid: %s.', self._properties['service_instance_id'])

            self._properties['subdomain'] = ext_attr.get('zdn')
            self._logger.debug('Obtained subdomain: %s.', self._properties['subdomain'])

            # set subaccount_id to the zone_id as a workaround, if subaccount id is not available.
            if 'subaccountid' in ext_attr and ext_attr.get('subaccountid'):
                self._properties['subaccount_id'] = ext_attr.get('subaccountid')
                self._logger.debug('Obtained subaccountid: %s.', self._properties['subaccount_id'])
            else:
                self._properties['subaccount_id'] = jwt_payload['zid']
                self._logger.debug('Subaccountid not found. Using zid instead: %s.', jwt_payload['zid'])
        else:
            self._properties['subaccount_id'] = jwt_payload['zid']
            self._logger.debug('Subaccountid not found. Using zid instead: %s.', jwt_payload['zid'])


    def _set_scopes(self, jwt_payload):
        self._properties['scopes'] = jwt_payload.get('scope') or []
        self._logger.debug('Obtained scopes: %s.', self._properties['scopes'])

    def _validate_token(self):
        """ Try to retrieve the key from the uaa if jku and kid is set. Otherwise use configured one."""

        if "uaadomain" in self._config and self._properties['jku'] and self._properties['kid']:
            self._validate_jku()
            try:
                verification_key = SecurityContext.verificationKeyCache.load_key(self._properties['jku'],
                                                                                 self._properties['kid'])
                return self._get_jwt_payload(verification_key)
            except (DecodeError, RuntimeError, IOError) as e:
                self._logger.warning("Warning: Could not validate key: {} Will retry with configured key.".format(e))

        if "verificationkey" in self._config:
            self._logger.debug("Validate token with configured verifcation key")
            return self._get_jwt_payload(self._config["verificationkey"])
        else:
            raise RuntimeError("Cannot validate token without verificationkey")

    def _offline_validation(self):
        jwt_payload = self._validate_token()
        # Remove Foreign Mode Support for Now , Support for SAP_JWT_ACL removed
        # self._set_foreign_mode(jwt_payload)
        self._set_grant_type(jwt_payload)
        self._set_origin(jwt_payload)
        self._properties['clientid'] = jwt_payload['cid']
        self._properties['zone_id'] = jwt_payload['zid']
        self._set_jwt_expiration(jwt_payload)
        self._set_user_info(jwt_payload)
        self._set_additional_auth_attr(jwt_payload)
        self._set_ext_attr(jwt_payload)
        self._set_scopes(jwt_payload)
        self._set_audience(jwt_payload)

    def _audience_validation(self):
        audience_validator = JwtAudienceValidator(self._config['clientid'])
        if(self._config['xsappname']):
            audience_validator.configure_trusted_clientId(self._config['xsappname'])
        validation_result = audience_validator.validate_token(self.get_clientid(), self.get_audience(), self._properties['scopes'])

        if validation_result is False:
                raise RuntimeError('Audience Validation Failed')



    def _get_property_of(self, property_name, obj):
        if self.get_grant_type() == constants.GRANTTYPE_CLIENTCREDENTIAL:
            self._logger.debug('Cannot get "%s" with a token of grant type %s',
                               property_name, constants.GRANTTYPE_CLIENTCREDENTIAL)
            return None
        return obj.get(property_name)

    def _get_user_info_property(self, property_name):
        return self._get_property_of(property_name, self._properties['user_info'])

    @deprecation.deprecated(deprecated_in="2.0.11", details="Use the get_zone_id method instead")
    def get_identity_zone(self):
        """:return: The identity zone. """
        return self._properties['zone_id']

    def get_zone_id(self):
        """:return: The zone id. """
        return self._properties['zone_id']

    def get_subaccount_id(self):
        """:return: The subaccount id"""
        return self._properties['subaccount_id']

    def get_subdomain(self):
        """:return: The subdomain that the access token has been issued for. """
        return self._properties['subdomain']

    def get_clientid(self):
        """:return: The client id that the access token has been issued for """
        return self._properties['clientid']

    def get_expiration_date(self):
        """:return: The expiration date of the token. """
        return self._properties['expiration_date']

    def get_logon_name(self):
        """:return: The logon name or None if token is with grant type client credentials. """
        return self._get_user_info_property('logon_name')

    def get_given_name(self):
        """:return: The given name or None if token is with grant type client credentials. """
        return self._get_user_info_property('given_name')

    def get_family_name(self):
        """:return: The family name or None if token is with grant type client credentials. """
        return self._get_user_info_property('family_name')

    def get_email(self):
        """:return: The email or None if token is with grant type client credentials. """
        return self._get_user_info_property('email')

    def get_token(self, namespace, name):
        """
        :param namespace: Namespace used for identifying the different use cases.

        :param name: The name used to differentiate between tokens in a given namespace.

        :return: Token.
        """
        _check_if_valid(namespace, 'namespace')
        _check_if_valid(name, 'name')

        if self.has_attributes() and self.is_in_foreign_mode():
            self._logger.debug('The SecurityContext has been initialized with an access token of a'
                               ' foreign OAuth Client Id and/or Identity Zone. Furthermore, the'
                               ' access token contains attributes. Due to the fact that we want to'
                               ' restrict attribute access to the application that provided the'
                               ' attributes, the getToken function does not return a'
                               ' valid token.')
            return None

        if namespace != constants.SYSTEM:
            self._logger.debug('Namespace "%s" not supported', namespace)
            return None

        if name == constants.JOBSCHEDULER:
            return self._token

        if name == constants.HDB:
            return self._properties.get('saml_token') or self._token

        self._logger.debug('Token name "%s" not supported.', name)
        return None

    def get_hdb_token(self):
        """:return: Token that can be used for contacting the HANA database. """
        return self.get_token(constants.SYSTEM, constants.HDB)

    def get_app_token(self):
        """:return: Application Token that can be used for token forwarding. """
        return self._token

    def check_scope(self, scope):
        """
        :param scope: the scope whose existence is checked against
            the available scopes of the current user.
            Here, the prefix is required, thus the scope string is "globally unique".

        :return: True if the scope is contained in the user's scopes, False otherwise.
        """
        _check_if_valid(scope, 'scope')
        if scope[:len(constants.XSAPPNAMEPREFIX)] == constants.XSAPPNAMEPREFIX:
            scope = scope.replace(
                constants.XSAPPNAMEPREFIX, self._properties['xsappname'] + '.')

        return scope in self._properties['scopes']

    def check_local_scope(self, scope):
        """
        :param scope: the scope whose existence is checked against
            the available scopes of the current user. Here, no prefix is required.

        :return: True if the scope is contained in the user's scopes, False otherwise.
        """
        _check_if_valid(scope, 'scope')
        global_scope = self._properties['xsappname'] + '.' + scope
        return self.check_scope(global_scope)

    def get_grant_type(self):
        """:return: The grant type of the JWT token. """
        return self._properties['grant_type']

    def get_origin(self):
        """
        :return: The user origin. The origin is an alias that refers to a user store in
            which the user is persisted.
        """
        return self._properties['origin']

    def get_audience(self):
        '''
        :return: The user origin. The origin is an alias that refers to a user store in
            which the user is persisted.
        '''
        return self._properties['aud']


    def get_clone_service_instance_id(self):
        """:return: The service instance id of the clone if the XSUAA broker plan is used. """
        return self._properties['service_instance_id']

    def is_in_foreign_mode(self):
        """
        :return: True if the token, that the security context has been
             instantiated with, is a foreign token that was not originally
             issued for the current application, False otherwise.
        """
        return self._properties['is_foreign_mode']

    def _check_uaa_response(self, response, url, grant_type):
        status_code = response.status_code
        if status_code == 200:
            return
        self._logger.debug(
            'Call to %s was not successful, status code: %d, response %s',
            url, status_code, response.text)

        if status_code == 401:
            raise RuntimeError(
                'Call to /oauth/token was not successful (grant_type: {0}).'.format(
                    grant_type) +
                ' Authorization header invalid, requesting client does not have' +
                ' grant_type={0} or no scopes were granted.'.format(GRANTTYPE_JWT_BEARER))
        else:
            raise RuntimeError(
                'Call to /oauth/token was not successful (grant_type: {0}).'.format(
                    grant_type) + ' HTTP status code: {0}'.format(status_code))

    def _get_user_token(self, service_credentials, scopes):
        url = '{}/oauth/token'.format(service_credentials['url'])
        response = requests.post(url, headers={
            'Accept': 'application/json',
            'Content-Type': 'application/x-www-form-urlencoded',
        }, data={
            'grant_type': GRANTTYPE_JWT_BEARER,
            'response_type': 'token',
            'client_id': service_credentials['clientid'],
            'assertion': self._token,
            'scope': scopes
        }, auth=(service_credentials['clientid'],  service_credentials['clientsecret']))

        self._check_uaa_response(response, url, GRANTTYPE_JWT_BEARER)
        return response.json()['access_token']

    def request_token_for_client(self, service_credentials, scopes=None):
        """
        :param service_credentials: The credentials of the service as dict.
            The attributes clientid, clientsecret and url (UAA) are mandatory.

        :param scopes: comma-separated list of requested scopes for the token,
            e.g. app.scope1,app.scope2. If null, all scopes are granted.
            Note that $XSAPPNAME is not supported as part of the scope names.

        :return: Token.
        """
        _check_if_valid(service_credentials, 'service_credentials')
        for prop in ['clientid', 'clientsecret', 'url']:
            if prop not in service_credentials:
                raise ValueError(
                    '"{0}" not found in "service_credentials"'.format(prop))

        if self.check_scope('uaa.user') is False:
            raise RuntimeError('JWT token does not include scope "uaa.user"')

        return self._get_user_token(service_credentials, scopes)

    def has_attributes(self):
        """
        :return: True if the token contains any xs user attributes, False otherwise.
            Not available for tokens of grant_type client_credentials.
        """
        has_user_attributes = self._get_property_of(
            'user_attributes', self._properties)
        if has_user_attributes is not None:
            return bool(has_user_attributes)
        return None

    def get_attribute(self, name):
        """
        :param name: The name of the attribute that is requested.

        :return: The attribute exactly as it is contained in the access token.
            If no attribute with the given name is contained in the access token, None is returned.
            If the token, that the security context has been instantiated with,
            is a foreign token (meaning that the OAuth client contained in the
            token and the OAuth client of the current application do not match),
            None is returned regardless of whether the requested attribute is contained
            in the token or not.
        """
        _check_if_valid(name, 'name')
        has_attributes = self.has_attributes()
        if not has_attributes:
            if has_attributes is False:
                self._logger.debug(
                    'The access token contains no user attributes.')
            return None

        if self.is_in_foreign_mode():
            self._logger.debug('The SecurityContext has been initialized with an access token of a'
                               ' foreign OAuth Client Id and/or Identity Zone. Furthermore, the'
                               ' access token contains attributes. Due to the fact that we want to'
                               ' restrict attribute access to the application that provided the'
                               ' attributes, the getAttribute function does not return any'
                               ' attributes.')
            return None

        if name not in self._properties['user_attributes']:
            self._logger.debug(
                'No attribute "%s" found for user "%s".', name, self.get_logon_name())
            return None
        return self._properties['user_attributes'][name]

    def get_additional_auth_attribute(self, name):
        """
        :param name: The name of the additional authentication attribute that is requested.

        :return: The additional authentication attribute exactly as it is contained in
            the access token. If no attribute with the given name is contained in the
            access token, None is returned. Note that additional authentication attributes
            are also returned in foreign mode (in contrast to getAttribute).
        """
        _check_if_valid(name, 'name')
        if not bool(self._properties['additional_auth_attributes']):
            self._logger.debug(
                'The access token contains no additional authentication attributes.')
            return None

        if not name in self._properties['additional_auth_attributes']:
            self._logger.debug(
                'No attribute "%s" found as additional authentication attribute.', name)
            return None

        return self._properties['additional_auth_attributes'][name]<|MERGE_RESOLUTION|>--- conflicted
+++ resolved
@@ -10,12 +10,8 @@
 
 from sap.xssec import constants
 from sap.xssec.jwt_validation_facade import JwtValidationFacade, DecodeError
-<<<<<<< HEAD
-from sap.xssec.key_cache import KeyCache, GRANTTYPE_JWT_BEARER
-=======
+from sap.xssec.key_cache import KeyCache
 from sap.xssec.jwt_audience_validator import JwtAudienceValidator
-from sap.xssec.key_cache import KeyCache
->>>>>>> b84f58d2
 
 
 def _check_if_valid(item, name):
@@ -506,7 +502,7 @@
                 'Call to /oauth/token was not successful (grant_type: {0}).'.format(
                     grant_type) +
                 ' Authorization header invalid, requesting client does not have' +
-                ' grant_type={0} or no scopes were granted.'.format(GRANTTYPE_JWT_BEARER))
+                ' grant_type={0} or no scopes were granted.'.format(constants.GRANTTYPE_JWT_BEARER))
         else:
             raise RuntimeError(
                 'Call to /oauth/token was not successful (grant_type: {0}).'.format(
@@ -518,14 +514,14 @@
             'Accept': 'application/json',
             'Content-Type': 'application/x-www-form-urlencoded',
         }, data={
-            'grant_type': GRANTTYPE_JWT_BEARER,
+            'grant_type': constants.GRANTTYPE_JWT_BEARER,
             'response_type': 'token',
             'client_id': service_credentials['clientid'],
             'assertion': self._token,
             'scope': scopes
         }, auth=(service_credentials['clientid'],  service_credentials['clientsecret']))
 
-        self._check_uaa_response(response, url, GRANTTYPE_JWT_BEARER)
+        self._check_uaa_response(response, url, constants.GRANTTYPE_JWT_BEARER)
         return response.json()['access_token']
 
     def request_token_for_client(self, service_credentials, scopes=None):
