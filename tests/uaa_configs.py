--- conflicted
+++ resolved
@@ -40,13 +40,9 @@
     },
     'uaa_broker_plan_wrong_suffix': {
         'clientid': 'sb-xssectest!t4',
-<<<<<<< HEAD
         'verificationkey': PUBLIC_KEY,
         'xsappname': "sb-tenant-test!t13",
-=======
-        'verificationkey': 'NODETESTSECRET',
-        'xsappname': 'uaa',
->>>>>>> 107ce168
+
         'identityzone': 'test-idz',
         'trustedclientidsuffix': 'hugo',
         'clientsecret': 'z431EZmJWiuA/yINKXGewGR/wo99JKiVKAzG7yRyUHldI'
