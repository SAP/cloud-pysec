# pylint: disable=missing-docstring,invalid-name,missing-docstring,too-many-public-methods
import unittest
import json
from os import environ
from datetime import datetime
<<<<<<< HEAD

=======
from jwt import get_unverified_header
from jwt.utils import base64url_encode
>>>>>>> 107ce168
from parameterized import parameterized_class
from sap import xssec
from sap.xssec import constants, jwt_validation_facade, security_context
from sap.conf import config
from tests import uaa_configs
from tests import jwt_payloads
from tests.http_responses import HTTP_SUCCESS
from tests.jwt_tools import sign

try:
    from importlib import reload
    from unittest.mock import MagicMock, patch
except ImportError:
    from mock import MagicMock, patch

# test with sap-jwt if installed
TEST_PARAMETERS = [(False,), (True,)]


#@parameterized_class(('USE_SAP_PY_JWT',), TEST_PARAMETERS)
class XSSECTest(unittest.TestCase):

    @classmethod
    def setUpClass(cls):
        ''' Test class static setup '''
        environ['SAP_EXT_JWT_ALG'] = '*'

    def setUp(self):
        if 'SAP_JWT_TRUST_ACL' in environ:
            del environ['SAP_JWT_TRUST_ACL']

        # config.USE_SAP_PY_JWT = self.USE_SAP_PY_JWT
        # reloads needed to propagate changes to USE_SAP_PY_JWT
        reload(jwt_validation_facade)
        reload(security_context)
        jwt_validation_facade.ALGORITHMS = ['RS256', 'HS256']

    def _check_invalid_params(self, token, uaa, message):
        with self.assertRaises(ValueError) as ctx:
            xssec.create_security_context(token, uaa)
        self.assertEqual(message, str(ctx.exception))

    def test_input_validation_none_token(self):
        ''' input validation: None token '''
        self._check_invalid_params(
            None, uaa_configs.VALID['uaa'], '"token" should not be None')

    def test_input_validation_empty_token(self):
        ''' input validation: empty token '''
        self._check_invalid_params(
            '', uaa_configs.VALID['uaa'], '"token" should not be an empty string')

    def test_input_validation_invalid_token(self):
        ''' input validation: invalid token '''
        with self.assertRaises(ValueError) as ctx:
            xssec.create_security_context('invalid', uaa_configs.VALID['uaa'])
        self.assertEqual(
            'Failed to decode provided token',
            str(ctx.exception))

    def test_input_validation_none_config(self):
        ''' input validation: None config '''
        self._check_invalid_params(
            'valid', None, '"config" should not be None')

    def test_input_validation_invalid_config_url(self):
        ''' input validation: invalid config url '''
        self._check_invalid_params(
            'valid', uaa_configs.INVALID['uaa_url_undefined'], '"config.url" should not be None')

    def test_input_validation_invalid_config_clientid(self):
        ''' input validation: invalid config clientid '''
        self._check_invalid_params(
            'valid',
            uaa_configs.INVALID['uaa_clientid_undefined'],
            '"config.clientid" should not be None')

    def test_input_validation_invalid_config_clientsecret(self):
        ''' input validation: invalid config clientsecret '''
        self._check_invalid_params(
            'valid',
            uaa_configs.INVALID['uaa_clientsecret_undefined'],
            '"config.clientsecret" should not be None')

    def test_input_validation_invalid_config_xsappname(self):
        ''' input validation: invalid config xsappname '''
        self._check_invalid_params(
            'valid',
            uaa_configs.INVALID['uaa_xsappname_undefined'],
            'Invalid config: Missing xsappname.'
            ' The application name needs to be defined in xs-security.json.')

    def _check_user_info(self, sec_context):
        self.assertEqual(sec_context.get_logon_name(), 'NODETESTUSER')
        self.assertEqual(sec_context.get_given_name(), 'NodetestFirstName')
        self.assertEqual(sec_context.get_family_name(), 'NodetestLastName')
        self.assertEqual(sec_context.get_email(), 'Nodetest@sap.com')

    def _check_hdb_token(self, sec_context):
        hdb_token = sec_context.get_hdb_token()
        self.assertIsNotNone(hdb_token)
        system_hdb_token = sec_context.get_token(
            xssec.constants.SYSTEM, xssec.constants.HDB)
        self.assertEqual(system_hdb_token, hdb_token)

    def _check_app_token(self, sec_context):
        app_token = sec_context.get_app_token()
        self.assertIsNotNone(app_token)
        system_app_token = sec_context.get_token(
            xssec.constants.SYSTEM, xssec.constants.JOBSCHEDULER)
        self.assertEqual(system_app_token, app_token)

    def _check_user_token(self, sec_context):
        self.assertTrue(sec_context.check_scope('openid'))
        self.assertTrue(sec_context.check_scope('$XSAPPNAME.resource'))
        self.assertFalse(sec_context.check_scope(
            'cloud_controller.nonexistingscope'))
        self.assertTrue(sec_context.check_local_scope('resource'))
        self.assertFalse(sec_context.check_local_scope('nonexistingscope'))
        self._check_user_info(sec_context)
        self._check_hdb_token(sec_context)
        self.assertIsNone(sec_context.get_attribute('hugo'))
        self.assertIsNone(sec_context.get_additional_auth_attribute('hugo'))
        self.assertEqual(sec_context.get_grant_type(),
                         xssec.constants.GRANTTYPE_PASSWORD)
        self.assertEqual(sec_context.get_identity_zone(), 'test-idz')
        self.assertEqual(sec_context.get_zone_id(), 'test-idz')
        self.assertEqual(sec_context.get_subaccount_id(), 'test-idz')
        self.assertEqual(sec_context.get_origin(), 'testidp')
        self.assertEqual(sec_context.get_subdomain(), 'paas')
        self.assertFalse(sec_context.is_in_foreign_mode())
        self.assertEqual(sec_context.get_expiration_date(),
                         datetime.utcfromtimestamp(2101535434))

    def test_valid_end_user_token_with_attr(self):
        ''' Test valid end-user token with attributes '''
        sec_context = xssec.create_security_context(
            sign(jwt_payloads.USER_TOKEN), uaa_configs.VALID['uaa'])
        self._check_user_token(sec_context)
        self.assertTrue(sec_context.has_attributes())
        self.assertEqual(sec_context.get_attribute('country'), ['USA'])
        self.assertEqual(
            sec_context.get_clone_service_instance_id(), 'abcd1234')
        self.assertEqual(
            sec_context.get_additional_auth_attribute('external_group'), 'domaingroup1')

    def test_valid_end_user_token_no_attr(self):
        ''' Test valid end-user token no attributes '''
        sec_context = xssec.create_security_context(
            sign(jwt_payloads.USER_TOKEN_NO_ATTR), uaa_configs.VALID['uaa'])
        self._check_user_token(sec_context)
        self.assertFalse(sec_context.has_attributes())
        self.assertIsNone(sec_context.get_clone_service_instance_id())

    def test_valid_end_user_token_with_ext_attr(self):
        ''' Test valid end-user token (given_name/family_name in ext_attr) '''
        sec_context = xssec.create_security_context(
            sign(jwt_payloads.USER_TOKEN_NAMES_IN_EXT_ATTR), uaa_configs.VALID['uaa'])
        self.assertEqual(
            sec_context.get_given_name(), 'NodetestFirstNameExtAttr')
        self.assertEqual(
            sec_context.get_family_name(), 'NodetestLastNameExtAttr')

    def test_invalid_signature_end_user_token(self):
        ''' Test invalid signature end-user token '''
        token_parts = sign(jwt_payloads.USER_TOKEN).split('.')
        token_parts[2] = 'aW52YWxpZAo'
        invalid_token = '.'.join(token_parts)
        with self.assertRaises(RuntimeError) as ctx:
            xssec.create_security_context(
                invalid_token, uaa_configs.VALID['uaa'])
        self.assertTrue(
            'Error in offline validation of access token:' in str(ctx.exception))

    def test_valid_end_user_token_in_foreign_mode_idz(self):
        ''' valid end-user token in foreign mode (idz - correct SAP_JWT_TRUST_ACL) '''
        environ['SAP_JWT_TRUST_ACL'] = '[{"clientid":"sb-xssectest","identityzone":"test-idz"}]'
        sec_context = xssec.create_security_context(
            sign(jwt_payloads.USER_TOKEN), uaa_configs.VALID['uaa_foreign_idz'])
        self.assertTrue(sec_context.is_in_foreign_mode())
        self.assertEqual(
            sec_context.get_additional_auth_attribute('external_group'), 'domaingroup1')
        self.assertIsNone(sec_context.get_additional_auth_attribute('hugo'))
        self.assertIsNone(sec_context.get_hdb_token())
        self.assertIsNotNone(sec_context.get_app_token())

    def _check_token_in_foreign_mode(self, cid, idz, uaa_config_name):
        environ['SAP_JWT_TRUST_ACL'] = json.dumps([{
            'clientid': 'other-clientid',
            'identityzone': 'other-idz'
        },
        {
            'clientid': cid,
            'identityzone': idz
        }])
        sec_context = xssec.create_security_context(
            sign(jwt_payloads.USER_TOKEN_NO_ATTR), uaa_configs.VALID[uaa_config_name])
        self.assertTrue(sec_context.is_in_foreign_mode())
        self.assertIsNotNone(sec_context.get_hdb_token())
        self.assertIsNotNone(sec_context.get_app_token())

    def test_valid_end_user_token_in_foreign_mode_clientid(self):
        ''' valid end-user token in foreign mode (clientid - correct SAP_JWT_TRUST_ACL) '''
        self._check_token_in_foreign_mode(
            'sb-xssectest', 'test-idz', 'uaa_foreign_clientid')

    def test_valid_end_user_token_in_foreign_mode_idz_and_clientid(self):
        ''' valid end-user token in foreign mode (idz & clientid - correct SAP_JWT_TRUST_ACL) '''
        self._check_token_in_foreign_mode(
            'sb-xssectest', 'test-idz', 'uaa_foreign_idz_clientid')

    def test_valid_end_user_token_in_foreign_mode_idz_and_clientid_with_star(self):
        ''' valid end-user token in foreign mode (idz & clientid in SAP_JWT_TRUST_ACL with *) '''
        self._check_token_in_foreign_mode('*', '*', 'uaa_foreign_idz_clientid')

    def _check_token_in_foreign_mode_error(self, cid, idz, uaa_config_name):
        environ['SAP_JWT_TRUST_ACL'] = json.dumps([{
            'clientid': cid,
            'identityzone': idz
        }])
        with self.assertRaises(RuntimeError) as ctx:
            xssec.create_security_context(
                sign(jwt_payloads.USER_TOKEN_NO_ATTR), uaa_configs.VALID[uaa_config_name])
        self.assertTrue(str(ctx.exception).startswith(
            'No match found in JWT trust ACL (SAP_JWT_TRUST_ACL)'))

    def test_valid_end_user_token_in_foreign_mode_invalid_idz(self):
        ''' valid end-user token in foreign mode (idz - incorrect SAP_JWT_TRUST_ACL) '''
        self._check_token_in_foreign_mode_error(
            'sb-xssectest', 'uaa', 'uaa_foreign_idz')

    def test_valid_end_user_token_in_foreign_mode_invalid_clientid(self):
        ''' valid end-user token in foreign mode (clientid - incorrect SAP_JWT_TRUST_ACL) '''
        self._check_token_in_foreign_mode_error(
            'foreign-clientid', 'test-idz', 'uaa_foreign_clientid')

    def test_valid_end_user_saml_bearer_token(self):
        ''' valid end-user saml bearer token '''
        sec_context = xssec.create_security_context(
            sign(jwt_payloads.USER_SAML_BEARER_TOKEN), uaa_configs.VALID['uaa_bearer'])
        self.assertTrue(sec_context.check_scope('openid'))
        self._check_user_info(sec_context)
        self._check_hdb_token(sec_context)
        self.assertEqual(sec_context.get_grant_type(),
                         xssec.constants.GRANTTYPE_SAML2BEARER)
        self.assertEqual(sec_context.get_identity_zone(), 'test-idz')
        self.assertEqual(sec_context.get_zone_id(), 'test-idz')
        self.assertEqual(sec_context.get_subaccount_id(), 'test-idz')
        self.assertIsNone(sec_context.get_subdomain())
        self.assertFalse(sec_context.is_in_foreign_mode())

    def test_valid_end_user_application_plan_token(self):
        ''' valid end-user application plan token '''
        sec_context = xssec.create_security_context(
            sign(jwt_payloads.USER_APPLICATION_PLAN_TOKEN),
            uaa_configs.VALID['uaa_application_plan'])

        self.assertTrue(sec_context.check_scope('openid'))
        self.assertTrue(sec_context.check_scope('$XSAPPNAME.resource'))
        self.assertFalse(sec_context.check_scope(
            'cloud_controller.nonexistingscope'))
        self.assertTrue(sec_context.check_local_scope('resource'))
        self.assertFalse(sec_context.check_local_scope('nonexistingscope'))
        self._check_user_info(sec_context)
        self._check_hdb_token(sec_context)
        self.assertIsNone(sec_context.get_attribute('hugo'))
        self.assertIsNone(sec_context.get_additional_auth_attribute('hugo'))
        self.assertEqual(sec_context.get_grant_type(),
                         xssec.constants.GRANTTYPE_PASSWORD)
        self.assertEqual(sec_context.get_identity_zone(), 'test-idz')
        self.assertEqual(sec_context.get_zone_id(), 'test-idz')
        self.assertEqual(sec_context.get_subaccount_id(), 'test-idz')
        self.assertIsNone(sec_context.get_subdomain())
        self.assertFalse(sec_context.is_in_foreign_mode())

    def _check_client_credentials_token(self, sec_context):
        self.assertTrue(sec_context.check_scope('$XSAPPNAME.resource'))
        self.assertTrue(sec_context.check_scope('uaa.resource'))
        self.assertFalse(sec_context.check_scope(
            'cloud_controller.nonexistingscope'))
        self.assertTrue(sec_context.check_local_scope('resource'))
        self.assertFalse(sec_context.check_local_scope('nonexistingscope'))
        self._check_hdb_token(sec_context)
        user_attribute_getters = [
            'get_logon_name', 'get_family_name', 'get_given_name', 'get_email', 'has_attributes'
        ]
        for getter in user_attribute_getters:
            self.assertIsNone(getattr(sec_context, getter)())
        self.assertIsNone(sec_context.get_attribute('country'))
        self.assertIsNone(sec_context.get_attribute('hugo'))
        self.assertIsNone(sec_context.get_additional_auth_attribute('hugo'))
        self.assertEqual(
            sec_context.get_grant_type(), xssec.constants.GRANTTYPE_CLIENTCREDENTIAL)
        self.assertEqual(sec_context.get_identity_zone(), 'test-idz')
        self.assertEqual(sec_context.get_zone_id(), 'test-idz')
        self.assertEqual(sec_context.get_subaccount_id(), 'test-idz')
        self.assertIsNone(sec_context.get_origin())
        self.assertEqual(sec_context.get_clientid(), 'sb-xssectest')
        self.assertFalse(sec_context.is_in_foreign_mode())
        self.assertEqual(sec_context.get_expiration_date(),
                         datetime.utcfromtimestamp(2101534482))

    def test_valid_client_credentials_token_attributes(self):
        ''' valid client credentials token (with attributes) '''
        sec_context = xssec.create_security_context(
            sign(jwt_payloads.CLIENT_CREDENTIALS_TOKEN),
            uaa_configs.VALID['uaa_cc'])
        self._check_client_credentials_token(sec_context)
        self.assertEqual(
            sec_context.get_additional_auth_attribute('external_group'), 'domaingroup1')
        self.assertEqual(
            sec_context.get_clone_service_instance_id(), 'abcd1234')

    def test_valid_client_credentials_token_no_attributes(self):
        ''' valid client credentials token (no attributes) '''
        sec_context = xssec.create_security_context(
            sign(jwt_payloads.CLIENT_CREDENTIALS_TOKEN_NO_ATTR),
            uaa_configs.VALID['uaa_cc'])
        self._check_client_credentials_token(sec_context)
        self.assertIsNone(
            sec_context.get_additional_auth_attribute('external_group'))

    def _check_client_credentials_broker_plan(self):
        sec_context = xssec.create_security_context(
            sign(jwt_payloads.CLIENT_CREDENTIALS_BROKER_PLAN_TOKEN),
            uaa_configs.VALID['uaa_broker_plan'])
        self.assertTrue(sec_context.check_scope('$XSAPPNAME.resource'))
        self.assertTrue(sec_context.check_scope('uaa.resource'))
        self._check_hdb_token(sec_context)
        self.assertIsNone(sec_context.has_attributes())
        self.assertIsNone(sec_context.get_attribute('country'))
        self.assertEqual(sec_context.get_grant_type(),
                         xssec.constants.GRANTTYPE_CLIENTCREDENTIAL)
        self.assertEqual(sec_context.get_identity_zone(), 'test-idz')
        self.assertEqual(sec_context.get_zone_id(), 'test-idz')
        self.assertEqual(sec_context.get_subaccount_id(), 'test-idz')
        self.assertEqual(sec_context.get_clientid(),
                         'sb-xssectestclone!b4|sb-xssectest!b4')
        self.assertIsNone(sec_context.get_subdomain())
        self.assertFalse(sec_context.is_in_foreign_mode())

    def test_valid_client_credentials_broker_plan_token_acl_not_matching(self):
        ''' valid client credentials broker plan token with SAP_JWT_TRUST_ACL (not matching) '''
        environ['SAP_JWT_TRUST_ACL'] = json.dumps([{
            'clientid': 'hugo',
            'identityzone': 'uaa'
        }])
        self._check_client_credentials_broker_plan()

    def test_valid_client_credentials_broker_plan_token_no_acl(self):
        ''' valid client credentials broker plan token without SAP_JWT_TRUST_ACL '''
        self._check_client_credentials_broker_plan()

    def test_valid_client_credentials_broker_plan_token_with_wrong_trustedclientidsuffix(self):
        ''' valid client credentials broker plan token with wrong trustedclientidsuffix '''
        with self.assertRaises(RuntimeError) as ctx:
            xssec.create_security_context(
                sign(jwt_payloads.CLIENT_CREDENTIALS_BROKER_PLAN_TOKEN),
                uaa_configs.INVALID['uaa_broker_plan_wrong_suffix'])
        self.assertEqual(
            'Missmatch of client id and/or identityzone id. No JWT trust ACL (SAP_JWT_TRUST_ACL) specified in environment. '
            'Client id of the access token: "sb-xssectestclone!b4|sb-xssectest!b4", identity zone of the access token: '
            '"test-idz", OAuth client id: "sb-xssectest!t4", application identity zone: "test-idz".'
            , str(ctx.exception))

    def test_valid_application_plan_with_trustedclientidsuffix(self):
        ''' valid application plan with shared tenant mode, defined via SAP_JWT_TRUST_ACL '''
        environ['SAP_JWT_TRUST_ACL'] = json.dumps([{
            'clientid': '*',
            'identityzone': '*'
        }])
        sec_context = xssec.create_security_context(
            sign(jwt_payloads.INVALID_TRUSTED_APPLICATION_PLAN_TOKEN),
            uaa_configs.INVALID['uaa_broker_plan_wrong_suffix'])
        self.assertEqual('sb-tenant-test!t13',sec_context.get_clientid())
        self.assertEqual('api', sec_context.get_identity_zone())
        self.assertEqual('api', sec_context.get_zone_id())

    def test_invalid_application_plan_with_trustedclientidsuffix(self):
        ''' invalid application plan with SAP_JWT_TRUST_ACL '''
        environ['SAP_JWT_TRUST_ACL'] = json.dumps([{
            'clientid': 'wrong-tenant',
            'identityzone': 'api'
        }])
        with self.assertRaises(RuntimeError) as ctx:
            xssec.create_security_context(
                sign(jwt_payloads.INVALID_TRUSTED_APPLICATION_PLAN_TOKEN),
                uaa_configs.INVALID['uaa_broker_plan_wrong_suffix'])
        self.assertTrue(str(ctx.exception).startswith(
                'No match found in JWT trust ACL (SAP_JWT_TRUST_ACL)'))

    def test_token_with_ext_cxt(self):
        ''' valid user token with "ext_cxt" property '''
        sec_context = xssec.create_security_context(
            sign(jwt_payloads.TOKEN_NEW_FORMAT),
            uaa_configs.VALID['uaa_new_token_structure'])
        self._check_hdb_token(sec_context)
        jobsheduler_token = sec_context.get_token(
            xssec.constants.SYSTEM, xssec.constants.JOBSCHEDULER)
        self.assertEqual(jobsheduler_token, sign(jwt_payloads.TOKEN_NEW_FORMAT))
        self.assertNotEqual(sec_context.get_hdb_token(), jobsheduler_token)

    def test_get_token_with_invalid_parameters(self):
        ''' valid user token with "ext_cxt" property '''
        sec_context = xssec.create_security_context(
            sign(jwt_payloads.TOKEN_NEW_FORMAT),
            uaa_configs.VALID['uaa_new_token_structure'])
        self._check_hdb_token(sec_context)
        self.assertIsNone(sec_context.get_token('invalid', xssec.constants.JOBSCHEDULER))
        self.assertIsNone(sec_context.get_token(xssec.constants.SYSTEM, 'invalid'))

    def test_token_with_ext_cxt_invalid_validation_key(self):
        ''' valid user token with "ext_cxt" property, invalid validation key '''
        with self.assertRaises(RuntimeError) as ctx:
            xssec.create_security_context(
                sign(jwt_payloads.TOKEN_NEW_FORMAT),
                uaa_configs.INVALID['uaa_verificationkey_invalid'])
        self.assertTrue(
            'Error in offline validation of access token:' in str(ctx.exception))

    @patch('requests.get')
    def test_get_verification_key_from_uaa(self, mock_requests):
        from sap.xssec.key_cache import KeyCache
        xssec.SecurityContext.verificationKeyCache = KeyCache()

        mock = MagicMock()
        mock_requests.return_value = mock
        mock.json.return_value = HTTP_SUCCESS

        sec_context = xssec.create_security_context(
            sign(jwt_payloads.USER_TOKEN), uaa_configs.VALID['uaa_no_verification_key'])
        self._check_user_token(sec_context)
        self.assertTrue(sec_context.has_attributes())
        self.assertEqual(sec_context.get_attribute('country'), ['USA'])
        self.assertEqual(
            sec_context.get_clone_service_instance_id(), 'abcd1234')
        self.assertEqual(
            sec_context.get_additional_auth_attribute('external_group'), 'domaingroup1')
        mock_requests.assert_called_once_with("https://api.cf.test.com", timeout=constants.HTTP_TIMEOUT_IN_SECONDS)

    def test_not_trusted_jku(self):

        with self.assertRaises(RuntimeError) as e:
            xssec.create_security_context(sign(jwt_payloads.USER_TOKEN), uaa_configs.VALID['uaa_no_verification_key_other_domain'])

        self.assertEqual("JKU of token is not trusted", str(e.exception),)

    def test_valid_xsa_token_attributes(self):
        ''' valid client credentials token (with attributes) '''
        sec_context = xssec.create_security_context(
            sign(jwt_payloads.TOKEN_XSA_FORMAT),
            uaa_configs.VALID['uaa_xsa_environment'])
        self.assertEqual(
            sec_context.get_logon_name(), 'ADMIN')


    def test_valid_xsa_token_with_newlines(self):
        ''' valid client credentials token (with attributes) '''
        sec_context = xssec.create_security_context(
            sign(jwt_payloads.TOKEN_XSA_FORMAT),
            uaa_configs.VALID['uaa_xsa_with_newlines'])
        self.assertEqual(
            sec_context.get_logon_name(), 'ADMIN')

    def test_invalid_jku_in_token_header(self):
        uaa_config = uaa_configs.VALID['uaa']
        header = get_unverified_header(jwt_tokens.CORRECT_END_USER_TOKEN)
        header['jku'] = 'http://ana.ondemandh.com\\\\\\\\\\\\\\\\@' + uaa_config['uaadomain']
        token_parts = jwt_tokens.CORRECT_END_USER_TOKEN.split(".")
        token_parts[0] = base64url_encode(json.dumps(header).encode('utf-8')).decode()
        token = '.'.join(token_parts)
        with self.assertRaises(RuntimeError) as e:
            xssec.create_security_context(token, uaa_config)
        self.assertEqual("JKU of token is not trusted", str(e.exception),)<|MERGE_RESOLUTION|>--- conflicted
+++ resolved
@@ -3,12 +3,6 @@
 import json
 from os import environ
 from datetime import datetime
-<<<<<<< HEAD
-
-=======
-from jwt import get_unverified_header
-from jwt.utils import base64url_encode
->>>>>>> 107ce168
 from parameterized import parameterized_class
 from sap import xssec
 from sap.xssec import constants, jwt_validation_facade, security_context
@@ -28,7 +22,7 @@
 TEST_PARAMETERS = [(False,), (True,)]
 
 
-#@parameterized_class(('USE_SAP_PY_JWT',), TEST_PARAMETERS)
+@parameterized_class(('USE_SAP_PY_JWT',), TEST_PARAMETERS)
 class XSSECTest(unittest.TestCase):
 
     @classmethod
@@ -40,7 +34,7 @@
         if 'SAP_JWT_TRUST_ACL' in environ:
             del environ['SAP_JWT_TRUST_ACL']
 
-        # config.USE_SAP_PY_JWT = self.USE_SAP_PY_JWT
+        config.USE_SAP_PY_JWT = self.USE_SAP_PY_JWT
         # reloads needed to propagate changes to USE_SAP_PY_JWT
         reload(jwt_validation_facade)
         reload(security_context)
@@ -475,11 +469,10 @@
 
     def test_invalid_jku_in_token_header(self):
         uaa_config = uaa_configs.VALID['uaa']
-        header = get_unverified_header(jwt_tokens.CORRECT_END_USER_TOKEN)
-        header['jku'] = 'http://ana.ondemandh.com\\\\\\\\\\\\\\\\@' + uaa_config['uaadomain']
-        token_parts = jwt_tokens.CORRECT_END_USER_TOKEN.split(".")
-        token_parts[0] = base64url_encode(json.dumps(header).encode('utf-8')).decode()
-        token = '.'.join(token_parts)
+        token = sign(jwt_payloads.USER_TOKEN, headers={
+            "jku": 'http://ana.ondemandh.com\\\\\\\\\\\\\\\\@' + uaa_config['uaadomain'],
+            "kid": "key-id-0"
+        })
         with self.assertRaises(RuntimeError) as e:
             xssec.create_security_context(token, uaa_config)
         self.assertEqual("JKU of token is not trusted", str(e.exception),)